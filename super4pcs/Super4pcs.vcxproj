﻿<?xml version="1.0" encoding="utf-8"?>
<Project DefaultTargets="Build" ToolsVersion="14.0" xmlns="http://schemas.microsoft.com/developer/msbuild/2003">
  <ItemGroup Label="ProjectConfigurations">
    <ProjectConfiguration Include="Debug|Win32">
      <Configuration>Debug</Configuration>
      <Platform>Win32</Platform>
    </ProjectConfiguration>
    <ProjectConfiguration Include="Release|Win32">
      <Configuration>Release</Configuration>
      <Platform>Win32</Platform>
    </ProjectConfiguration>
    <ProjectConfiguration Include="Debug|x64">
      <Configuration>Debug</Configuration>
      <Platform>x64</Platform>
    </ProjectConfiguration>
    <ProjectConfiguration Include="Release|x64">
      <Configuration>Release</Configuration>
      <Platform>x64</Platform>
    </ProjectConfiguration>
  </ItemGroup>
  <ItemGroup>
    <ClCompile Include="..\3rdparty\chealpix\src\chealpix.c" />
    <ClCompile Include="4pcs.cc" />
    <ClCompile Include="accelerators\normalHealSet.cpp" />
    <ClCompile Include="io\io.cc" />
    <ClCompile Include="super4pcs.cc" />
    <ClCompile Include="super4pcs_test.cc" />
  </ItemGroup>
  <ItemGroup>
    <ClInclude Include="..\3rdparty\chealpix\include\chealpix.h" />
    <ClInclude Include="4pcs.h" />
    <ClInclude Include="accelerators\bbox.h" />
    <ClInclude Include="accelerators\kdtree.h" />
    <ClInclude Include="accelerators\normalHealSet.h" />
    <ClInclude Include="accelerators\normalset.h" />
    <ClInclude Include="accelerators\normalset.hpp" />
    <ClInclude Include="accelerators\pairExtraction\bruteForceFunctor.h" />
    <ClInclude Include="accelerators\pairExtraction\intersectionFunctor.h" />
    <ClInclude Include="accelerators\pairExtraction\intersectionNode.h" />
    <ClInclude Include="accelerators\pairExtraction\intersectionPrimitive.h" />
    <ClInclude Include="accelerators\utils.h" />
    <ClInclude Include="io\io.h" />
    <ClInclude Include="io\io_ply.h" />
    <ClInclude Include="pairCreationFunctor.h" />
    <ClInclude Include="pairExtraction.h" />
    <ClInclude Include="sampling.h" />
    <ClInclude Include="shared4pcs.h" />
<<<<<<< HEAD
    <ClInclude Include="utils.h" />
    <ClInclude Include="utils.hpp" />
=======
    <ClInclude Include="utils\disablewarnings.h" />
>>>>>>> 240cbdb6
    <ClInclude Include="utils\timer.h" />
  </ItemGroup>
  <PropertyGroup Label="Globals">
    <ProjectGuid>{EC169232-18F7-4DD8-9DEB-6AEF670BDD99}</ProjectGuid>
    <RootNamespace>Super4pcs</RootNamespace>
    <WindowsTargetPlatformVersion>8.1</WindowsTargetPlatformVersion>
  </PropertyGroup>
  <Import Project="$(VCTargetsPath)\Microsoft.Cpp.Default.props" />
  <PropertyGroup Condition="'$(Configuration)|$(Platform)'=='Debug|Win32'" Label="Configuration">
    <ConfigurationType>Application</ConfigurationType>
    <UseDebugLibraries>true</UseDebugLibraries>
    <PlatformToolset>v140</PlatformToolset>
    <CharacterSet>MultiByte</CharacterSet>
  </PropertyGroup>
  <PropertyGroup Condition="'$(Configuration)|$(Platform)'=='Release|Win32'" Label="Configuration">
    <ConfigurationType>Application</ConfigurationType>
    <UseDebugLibraries>false</UseDebugLibraries>
    <PlatformToolset>v140</PlatformToolset>
    <WholeProgramOptimization>true</WholeProgramOptimization>
    <CharacterSet>MultiByte</CharacterSet>
  </PropertyGroup>
  <PropertyGroup Condition="'$(Configuration)|$(Platform)'=='Debug|x64'" Label="Configuration">
    <ConfigurationType>Application</ConfigurationType>
    <UseDebugLibraries>true</UseDebugLibraries>
    <PlatformToolset>v140</PlatformToolset>
    <CharacterSet>MultiByte</CharacterSet>
  </PropertyGroup>
  <PropertyGroup Condition="'$(Configuration)|$(Platform)'=='Release|x64'" Label="Configuration">
    <ConfigurationType>Application</ConfigurationType>
    <UseDebugLibraries>false</UseDebugLibraries>
    <PlatformToolset>v140</PlatformToolset>
    <WholeProgramOptimization>true</WholeProgramOptimization>
    <CharacterSet>MultiByte</CharacterSet>
  </PropertyGroup>
  <Import Project="$(VCTargetsPath)\Microsoft.Cpp.props" />
  <ImportGroup Label="ExtensionSettings">
  </ImportGroup>
  <ImportGroup Label="Shared">
  </ImportGroup>
  <ImportGroup Label="PropertySheets" Condition="'$(Configuration)|$(Platform)'=='Debug|Win32'">
    <Import Project="$(UserRootDir)\Microsoft.Cpp.$(Platform).user.props" Condition="exists('$(UserRootDir)\Microsoft.Cpp.$(Platform).user.props')" Label="LocalAppDataPlatform" />
  </ImportGroup>
  <ImportGroup Label="PropertySheets" Condition="'$(Configuration)|$(Platform)'=='Release|Win32'">
    <Import Project="$(UserRootDir)\Microsoft.Cpp.$(Platform).user.props" Condition="exists('$(UserRootDir)\Microsoft.Cpp.$(Platform).user.props')" Label="LocalAppDataPlatform" />
  </ImportGroup>
  <ImportGroup Label="PropertySheets" Condition="'$(Configuration)|$(Platform)'=='Debug|x64'">
    <Import Project="$(UserRootDir)\Microsoft.Cpp.$(Platform).user.props" Condition="exists('$(UserRootDir)\Microsoft.Cpp.$(Platform).user.props')" Label="LocalAppDataPlatform" />
  </ImportGroup>
  <ImportGroup Label="PropertySheets" Condition="'$(Configuration)|$(Platform)'=='Release|x64'">
    <Import Project="$(UserRootDir)\Microsoft.Cpp.$(Platform).user.props" Condition="exists('$(UserRootDir)\Microsoft.Cpp.$(Platform).user.props')" Label="LocalAppDataPlatform" />
  </ImportGroup>
  <PropertyGroup Label="UserMacros" />
  <PropertyGroup Condition="'$(Configuration)|$(Platform)'=='Debug|x64'">
    <IncludePath>$(ProjectDir)..\3rdparty\ann_1.1.2\include;$(ProjectDir)..\3rdparty\chealpix\include;$(ProjectDir);$(ProjectDir)io;$(ProjectDir)accelerators;$(IncludePath)</IncludePath>
    <LibraryPath>$(SolutionDir)\$(Platform)\$(Configuration)\;$(LibraryPath)</LibraryPath>
    <OutDir>$(SolutionDir)\$(Platform)\$(Configuration)\</OutDir>
    <IntDir>$(SolutionDir)build\$(Platform)\$(Configuration)\</IntDir>
  </PropertyGroup>
  <PropertyGroup Condition="'$(Configuration)|$(Platform)'=='Release|x64'">
    <LibraryPath>$(SolutionDir)\$(Platform)\$(Configuration)\;$(LibraryPath)</LibraryPath>
    <IncludePath>$(ProjectDir)..\3rdparty\ann_1.1.2\include;$(ProjectDir)..\3rdparty\chealpix\include;$(ProjectDir);$(ProjectDir)io;$(ProjectDir)accelerators;$(IncludePath)</IncludePath>
    <IntDir>$(SolutionDir)build\$(Platform)\$(Configuration)\</IntDir>
    <OutDir>$(SolutionDir)\$(Platform)\$(Configuration)\</OutDir>
  </PropertyGroup>
  <PropertyGroup Condition="'$(Configuration)|$(Platform)'=='Release|Win32'">
    <IncludePath>$(ProjectDir)..\3rdparty\ann_1.1.2\include;$(ProjectDir)..\3rdparty\chealpix\include;$(ProjectDir);$(ProjectDir)io;$(ProjectDir)accelerators;$(IncludePath)</IncludePath>
    <LibraryPath>$(SolutionDir)\$(Platform)\$(Configuration)\;$(LibraryPath)</LibraryPath>
    <IntDir>$(SolutionDir)build\$(Platform)\$(Configuration)\</IntDir>
    <OutDir>$(SolutionDir)\$(Platform)\$(Configuration)\</OutDir>
  </PropertyGroup>
  <PropertyGroup Condition="'$(Configuration)|$(Platform)'=='Debug|Win32'">
    <IncludePath>$(ProjectDir)..\3rdparty\ann_1.1.2\include;$(ProjectDir)..\3rdparty\chealpix\include;$(ProjectDir);$(ProjectDir)io;$(ProjectDir)accelerators;$(IncludePath)</IncludePath>
    <LibraryPath>$(SolutionDir)\$(Platform)\$(Configuration)\;$(LibraryPath)</LibraryPath>
    <OutDir>$(SolutionDir)\$(Platform)\$(Configuration)\</OutDir>
    <IntDir>$(SolutionDir)build\$(Platform)\$(Configuration)\</IntDir>
  </PropertyGroup>
  <ItemDefinitionGroup Condition="'$(Configuration)|$(Platform)'=='Debug|Win32'">
    <ClCompile>
      <WarningLevel>Level3</WarningLevel>
      <Optimization>Disabled</Optimization>
      <SDLCheck>true</SDLCheck>
      <PreprocessorDefinitions>_MBCS;%(PreprocessorDefinitions);_CRT_SECURE_NO_WARNINGS;</PreprocessorDefinitions>
      <RuntimeLibrary>MultiThreadedDebug</RuntimeLibrary>
    </ClCompile>
  </ItemDefinitionGroup>
  <ItemDefinitionGroup Condition="'$(Configuration)|$(Platform)'=='Debug|x64'">
    <ClCompile>
      <WarningLevel>Level3</WarningLevel>
      <Optimization>Disabled</Optimization>
      <SDLCheck>true</SDLCheck>
      <PreprocessorDefinitions>_MBCS;%(PreprocessorDefinitions);_CRT_SECURE_NO_WARNINGS;</PreprocessorDefinitions>
      <RuntimeLibrary>MultiThreadedDebug</RuntimeLibrary>
    </ClCompile>
    <Link>
      <AdditionalDependencies>opencv_world310d.lib;ann.lib;cfitsio.lib;%(AdditionalDependencies)</AdditionalDependencies>
    </Link>
  </ItemDefinitionGroup>
  <ItemDefinitionGroup Condition="'$(Configuration)|$(Platform)'=='Release|Win32'">
    <ClCompile>
      <WarningLevel>Level3</WarningLevel>
      <Optimization>MaxSpeed</Optimization>
      <FunctionLevelLinking>true</FunctionLevelLinking>
      <IntrinsicFunctions>true</IntrinsicFunctions>
      <SDLCheck>true</SDLCheck>
      <PreprocessorDefinitions>_MBCS;%(PreprocessorDefinitions);_CRT_SECURE_NO_WARNINGS;</PreprocessorDefinitions>
      <RuntimeLibrary>MultiThreaded</RuntimeLibrary>
    </ClCompile>
    <Link>
      <EnableCOMDATFolding>true</EnableCOMDATFolding>
      <OptimizeReferences>true</OptimizeReferences>
      <AdditionalDependencies>opencv_world310.lib;ann.lib;cfitsio.lib;%(AdditionalDependencies)</AdditionalDependencies>
    </Link>
  </ItemDefinitionGroup>
  <ItemDefinitionGroup Condition="'$(Configuration)|$(Platform)'=='Release|x64'">
    <ClCompile>
      <WarningLevel>Level3</WarningLevel>
      <Optimization>MaxSpeed</Optimization>
      <FunctionLevelLinking>true</FunctionLevelLinking>
      <IntrinsicFunctions>true</IntrinsicFunctions>
      <SDLCheck>true</SDLCheck>
      <PreprocessorDefinitions>_MBCS;%(PreprocessorDefinitions);_CRT_SECURE_NO_WARNINGS;</PreprocessorDefinitions>
      <RuntimeLibrary>MultiThreaded</RuntimeLibrary>
    </ClCompile>
    <Link>
      <EnableCOMDATFolding>true</EnableCOMDATFolding>
      <OptimizeReferences>true</OptimizeReferences>
      <AdditionalDependencies>opencv_world310.lib;ann.lib;cfitsio.lib;%(AdditionalDependencies)</AdditionalDependencies>
    </Link>
  </ItemDefinitionGroup>
  <Import Project="$(VCTargetsPath)\Microsoft.Cpp.targets" />
  <ImportGroup Label="ExtensionTargets">
  </ImportGroup>
</Project><|MERGE_RESOLUTION|>--- conflicted
+++ resolved
@@ -45,12 +45,9 @@
     <ClInclude Include="pairExtraction.h" />
     <ClInclude Include="sampling.h" />
     <ClInclude Include="shared4pcs.h" />
-<<<<<<< HEAD
     <ClInclude Include="utils.h" />
     <ClInclude Include="utils.hpp" />
-=======
     <ClInclude Include="utils\disablewarnings.h" />
->>>>>>> 240cbdb6
     <ClInclude Include="utils\timer.h" />
   </ItemGroup>
   <PropertyGroup Label="Globals">
