﻿<?xml version="1.0" encoding="utf-8"?>
<Project ToolsVersion="4.0" xmlns="http://schemas.microsoft.com/developer/msbuild/2003">
  <ItemGroup>
    <Filter Include="Source Files">
      <UniqueIdentifier>{4FC737F1-C7A5-4376-A066-2A32D752A2FF}</UniqueIdentifier>
      <Extensions>cpp;c;cc;cxx;def;odl;idl;hpj;bat;asm;asmx</Extensions>
    </Filter>
    <Filter Include="Source Files\3rdParty">
      <UniqueIdentifier>{2ecded72-7a97-4796-a7b5-3fea2ad945d4}</UniqueIdentifier>
    </Filter>
    <Filter Include="Source Files\super4pcs">
      <UniqueIdentifier>{6c9b5e38-adc7-492a-8413-f36af215b116}</UniqueIdentifier>
    </Filter>
    <Filter Include="Source Files\super4pcs\io">
      <UniqueIdentifier>{e48940d0-2eab-4195-afb3-3e730c9d94b7}</UniqueIdentifier>
    </Filter>
    <Filter Include="Source Files\super4pcs\accelerators">
      <UniqueIdentifier>{1870b4c4-836e-46da-87b5-ba3f14094daa}</UniqueIdentifier>
    </Filter>
    <Filter Include="Source Files\super4pcs\accelerators\pairExtraction">
      <UniqueIdentifier>{9004de6c-716b-4367-939e-80eb814ac6a6}</UniqueIdentifier>
    </Filter>
    <Filter Include="Source Files\super4pcs\utils">
      <UniqueIdentifier>{0e7adf0a-47df-4f8b-b705-25e047f1144a}</UniqueIdentifier>
    </Filter>
  </ItemGroup>
  <ItemGroup>
    <ClCompile Include="io\io.cc">
      <Filter>Source Files\super4pcs\io</Filter>
    </ClCompile>
    <ClCompile Include="accelerators\normalHealSet.cpp">
      <Filter>Source Files\super4pcs\accelerators</Filter>
    </ClCompile>
    <ClCompile Include="4pcs.cc">
      <Filter>Source Files\super4pcs</Filter>
    </ClCompile>
    <ClCompile Include="super4pcs.cc">
      <Filter>Source Files\super4pcs</Filter>
    </ClCompile>
    <ClCompile Include="super4pcs_test.cc">
      <Filter>Source Files\super4pcs</Filter>
    </ClCompile>
    <ClCompile Include="..\3rdparty\chealpix\src\chealpix.c">
      <Filter>Source Files\3rdParty</Filter>
    </ClCompile>
  </ItemGroup>
  <ItemGroup>
    <ClInclude Include="io\io.h">
      <Filter>Source Files\super4pcs\io</Filter>
    </ClInclude>
    <ClInclude Include="io\io_ply.h">
      <Filter>Source Files\super4pcs\io</Filter>
    </ClInclude>
    <ClInclude Include="accelerators\bbox.h">
      <Filter>Source Files\super4pcs\accelerators</Filter>
    </ClInclude>
    <ClInclude Include="accelerators\kdtree.h">
      <Filter>Source Files\super4pcs\accelerators</Filter>
    </ClInclude>
    <ClInclude Include="accelerators\normalHealSet.h">
      <Filter>Source Files\super4pcs\accelerators</Filter>
    </ClInclude>
    <ClInclude Include="accelerators\normalset.h">
      <Filter>Source Files\super4pcs\accelerators</Filter>
    </ClInclude>
    <ClInclude Include="accelerators\normalset.hpp">
      <Filter>Source Files\super4pcs\accelerators</Filter>
    </ClInclude>
    <ClInclude Include="accelerators\utils.h">
      <Filter>Source Files\super4pcs\accelerators</Filter>
    </ClInclude>
    <ClInclude Include="accelerators\pairExtraction\intersectionPrimitive.h">
      <Filter>Source Files\super4pcs\accelerators\pairExtraction</Filter>
    </ClInclude>
    <ClInclude Include="accelerators\pairExtraction\bruteForceFunctor.h">
      <Filter>Source Files\super4pcs\accelerators\pairExtraction</Filter>
    </ClInclude>
    <ClInclude Include="accelerators\pairExtraction\intersectionFunctor.h">
      <Filter>Source Files\super4pcs\accelerators\pairExtraction</Filter>
    </ClInclude>
    <ClInclude Include="accelerators\pairExtraction\intersectionNode.h">
      <Filter>Source Files\super4pcs\accelerators\pairExtraction</Filter>
    </ClInclude>
    <ClInclude Include="utils\timer.h">
      <Filter>Source Files\super4pcs\utils</Filter>
    </ClInclude>
    <ClInclude Include="4pcs.h">
      <Filter>Source Files\super4pcs</Filter>
    </ClInclude>
    <ClInclude Include="pairCreationFunctor.h">
      <Filter>Source Files\super4pcs</Filter>
    </ClInclude>
    <ClInclude Include="pairExtraction.h">
      <Filter>Source Files\super4pcs</Filter>
    </ClInclude>
    <ClInclude Include="shared4pcs.h">
      <Filter>Source Files\super4pcs</Filter>
    </ClInclude>
    <ClInclude Include="..\3rdparty\chealpix\include\chealpix.h">
      <Filter>Source Files\3rdParty</Filter>
    </ClInclude>
<<<<<<< HEAD
    <ClInclude Include="utils.h">
      <Filter>Source Files\super4pcs</Filter>
    </ClInclude>
    <ClInclude Include="utils.hpp">
      <Filter>Source Files\super4pcs</Filter>
    </ClInclude>
    <ClInclude Include="sampling.h">
      <Filter>Source Files\super4pcs</Filter>
    </ClInclude>
=======
    <ClInclude Include="utils\disablewarnings.h">
      <Filter>Source Files\super4pcs\utils</Filter>
    </ClInclude>
  </ItemGroup>
  <ItemGroup>
    <Text Include="accelerators\CMakeLists.txt">
      <Filter>Source Files\super4pcs\accelerators</Filter>
    </Text>
>>>>>>> 240cbdb6
  </ItemGroup>
</Project><|MERGE_RESOLUTION|>--- conflicted
+++ resolved
@@ -99,7 +99,6 @@
     <ClInclude Include="..\3rdparty\chealpix\include\chealpix.h">
       <Filter>Source Files\3rdParty</Filter>
     </ClInclude>
-<<<<<<< HEAD
     <ClInclude Include="utils.h">
       <Filter>Source Files\super4pcs</Filter>
     </ClInclude>
@@ -109,15 +108,8 @@
     <ClInclude Include="sampling.h">
       <Filter>Source Files\super4pcs</Filter>
     </ClInclude>
-=======
     <ClInclude Include="utils\disablewarnings.h">
       <Filter>Source Files\super4pcs\utils</Filter>
     </ClInclude>
   </ItemGroup>
-  <ItemGroup>
-    <Text Include="accelerators\CMakeLists.txt">
-      <Filter>Source Files\super4pcs\accelerators</Filter>
-    </Text>
->>>>>>> 240cbdb6
-  </ItemGroup>
 </Project>